--- conflicted
+++ resolved
@@ -113,11 +113,7 @@
 
     def _handle_mouse_down(self, sender, app_data):
         """Begin dragging the node under the cursor if any."""
-<<<<<<< HEAD
         mouse = dpg.get_drawing_mouse_pos()
-=======
-        mouse = dpg.get_drawing_mouse_pos(drawing=self.drawlist_tag)
->>>>>>> f9d97066
         for node_id, item in self.node_items.items():
             center = dpg.get_item_configuration(item)["center"]
             dx = mouse[0] - center[0]
@@ -131,11 +127,8 @@
 
     def _handle_click(self, sender, app_data):
         """Handle mouse release events over nodes."""
-<<<<<<< HEAD
+
         mouse = dpg.get_drawing_mouse_pos()
-=======
-        mouse = dpg.get_drawing_mouse_pos(drawing=self.drawlist_tag)
->>>>>>> f9d97066
         print(f"[GraphCanvas] Click at {mouse}")
         for node_id, item in self.node_items.items():
             center = dpg.get_item_configuration(item)["center"]
@@ -154,11 +147,7 @@
             return
         if dpg.is_mouse_button_down(dpg.mvMouseButton_Left):
             graph = get_graph()
-<<<<<<< HEAD
             mouse = dpg.get_drawing_mouse_pos()
-=======
-            mouse = dpg.get_drawing_mouse_pos(drawing=self.drawlist_tag)
->>>>>>> f9d97066
             x = mouse[0]
             y = mouse[1]
             node = graph.nodes.get(self.dragging_node)
